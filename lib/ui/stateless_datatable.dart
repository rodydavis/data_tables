import 'package:flutter/gestures.dart' show DragStartBehavior;
import 'package:flutter/material.dart';
import 'package:flutter/rendering.dart';
import 'package:flutter/widgets.dart';

class StatelessDataTable extends StatelessWidget {
  StatelessDataTable({
    Key? key,
    this.header,
    this.actions,
    required this.columns,
    required this.rows,
    this.sortColumnIndex,
    this.showCheckboxColumn = true,
    this.sortAscending = true,
    this.totalItems,
    this.onSelectAll,
    this.firstRowIndex = 0,
    this.onPageChanged,
    this.shrinkWrap = false,
    this.selectedActions,
    this.rowCountApproximate = false,
    this.rowsPerPage = defaultRowsPerPage,
    this.handlePrevious,
    this.handleNext,
    this.availableRowsPerPage = const <int>[
      defaultRowsPerPage,
      defaultRowsPerPage * 2,
      defaultRowsPerPage * 5,
      defaultRowsPerPage * 10
    ],
    this.onRowsPerPageChanged,
    this.dragStartBehavior = DragStartBehavior.down,
  })  : assert(columns.isNotEmpty),
        assert(sortColumnIndex == null ||
            (sortColumnIndex >= 0 && sortColumnIndex < columns.length)),
        assert(rowsPerPage > 0),
        assert(() {
          if (onRowsPerPageChanged != null)
            assert(availableRowsPerPage.contains(rowsPerPage));
          return true;
        }()),
        super(key: key);

  final VoidCallback? handleNext, handlePrevious;
  final Widget? header;
  final bool showCheckboxColumn;
  final List<Widget>? actions, selectedActions;
  final List<DataColumn> columns;
  final List<DataRow> rows;
  final bool shrinkWrap;
<<<<<<< HEAD

  final int totalItems;

  /// The current primary sort key's column.
  ///
  /// See [DataTable.sortColumnIndex].
  final int sortColumnIndex;

  /// Whether the column mentioned in [sortColumnIndex], if any, is sorted
  /// in ascending order.
  ///
  /// See [DataTable.sortAscending].
=======
  final int? sortColumnIndex;
>>>>>>> 1dfe526a
  final bool sortAscending;
  final ValueSetter<bool?>? onSelectAll;
  final ValueChanged<int?>? onPageChanged;
  final int rowsPerPage;
  static const int defaultRowsPerPage = 10;
  final List<int> availableRowsPerPage;
  final ValueChanged<int?>? onRowsPerPageChanged;
  final DragStartBehavior dragStartBehavior;
  final int firstRowIndex;
  final bool rowCountApproximate;
  final Map<int, DataRow> _rows = <int, DataRow>{};

  DataRow _getBlankRowFor(int index) => DataRow.byIndex(
      index: index,
      cells: columns
          .map<DataCell>((DataColumn column) => DataCell.empty)
          .toList());

  DataRow _getProgressIndicatorRowFor(int index) {
    bool haveProgressIndicator = false;
    final List<DataCell> cells = columns.map<DataCell>((DataColumn column) {
      if (!column.numeric) {
        haveProgressIndicator = true;
        return const DataCell(CircularProgressIndicator());
      }
      return DataCell.empty;
    }).toList();
    if (!haveProgressIndicator) {
      haveProgressIndicator = true;
      cells[0] = const DataCell(CircularProgressIndicator());
    }
    return DataRow.byIndex(index: index, cells: cells);
  }

  List<DataRow> _getRows(int firstRowIndex, int rowsPerPage) {
    final List<DataRow> result = <DataRow>[];
    final int nextPageFirstRowIndex = firstRowIndex + rowsPerPage;
    bool haveProgressIndicator = false;
    for (int index = firstRowIndex; index < nextPageFirstRowIndex; index += 1) {
      DataRow? row;
      if (index < rows.length || rowCountApproximate) {
        try {
          row = _rows.putIfAbsent(index, () => rows[index]);
        } catch (e) {
          print("Row not found => $e");
        }
        if (row == null && !haveProgressIndicator) {
          row ??= _getProgressIndicatorRowFor(index);
          haveProgressIndicator = true;
        }
      }
      row ??= _getBlankRowFor(index);
      result.add(row);
    }
    return result;
  }

  final GlobalKey _tableKey = GlobalKey();

  int get _selectedRowCount =>
      rows.where((d) => d.selected).toSet().toList().length;

  @override
  Widget build(BuildContext context) {
    assert(debugCheckHasMaterialLocalizations(context));
    final ThemeData themeData = Theme.of(context);
    final MaterialLocalizations localizations =
        MaterialLocalizations.of(context);

    final List<Widget> headerWidgets = <Widget>[];
    double startPadding = 24;

    if (_selectedRowCount == 0) {
      if (header != null) {
        headerWidgets.add(Expanded(child: header!));
        if (header is ButtonBar) {
          startPadding = 12.0;
        }
      }
    } else {
      headerWidgets.add(Expanded(
        child: Text(localizations.selectedRowCountTitle(_selectedRowCount)),
      ));
    }
    if (selectedActions != null && _selectedRowCount != 0) {
      headerWidgets.addAll(selectedActions!.map<Widget>((Widget action) {
        return Padding(
          padding: const EdgeInsetsDirectional.only(start: 24.0 - 8.0 * 2.0),
          child: action,
        );
      }).toList());
    } else if (actions != null) {
      headerWidgets.addAll(actions!.map<Widget>((Widget action) {
        return Padding(
          padding: const EdgeInsetsDirectional.only(start: 24.0 - 8.0 * 2.0),
          child: action,
        );
      }).toList());
    }

    final TextStyle? footerTextStyle = themeData.textTheme.caption;
    final List<Widget> footerWidgets = <Widget>[];
    if (onRowsPerPageChanged != null) {
      final List<Widget> _footerChildren = availableRowsPerPage
          .where(((int value) => value <= rows.length || value == rowsPerPage)
              as bool Function(int))
          .map<DropdownMenuItem<int>>((int value) {
        return DropdownMenuItem<int>(value: value, child: Text('$value'));
      }).toList();
      footerWidgets.addAll(<Widget>[
        Container(width: 14.0),
        Text(localizations.rowsPerPageTitle),
        ConstrainedBox(
          constraints: const BoxConstraints(minWidth: 64.0),
          child: Align(
            alignment: AlignmentDirectional.centerEnd,
            child: DropdownButtonHideUnderline(
              child: DropdownButton<int>(
                items: _footerChildren as List<DropdownMenuItem<int>>?,
                value: rowsPerPage,
                onChanged: onRowsPerPageChanged,
                style: footerTextStyle,
                iconSize: 24.0,
              ),
            ),
          ),
        ),
      ]);
    }
    footerWidgets.addAll(<Widget>[
      Container(width: 32.0),
      Text(localizations.pageRowsInfoTitle(firstRowIndex + 1,
          firstRowIndex + rowsPerPage, totalItems??rows.length, rowCountApproximate)),
      Container(width: 32.0),
      IconButton(
          icon: const Icon(Icons.chevron_left),
          padding: EdgeInsets.zero,
          tooltip: localizations.previousPageTooltip,
          onPressed: firstRowIndex <= 0 ? null : handlePrevious),
      Container(width: 24.0),
      IconButton(
          icon: const Icon(Icons.chevron_right),
          padding: EdgeInsets.zero,
          tooltip: localizations.nextPageTooltip,
          onPressed: (!rowCountApproximate &&
                  (firstRowIndex + rowsPerPage >= (totalItems??rows.length)))
              ? null
              : handleNext),
      Container(width: 14.0),
    ]);

    if (shrinkWrap) {
      return SafeArea(
        child: Column(
          crossAxisAlignment: CrossAxisAlignment.stretch,
          children: <Widget>[
            if (showCheckboxColumn)
              Semantics(
                container: true,
                child: DefaultTextStyle(
                  style: _selectedRowCount > 0
                      ? themeData.textTheme.subhead!
                          .copyWith(color: themeData.accentColor)
                      : themeData.textTheme.title!
                          .copyWith(fontWeight: FontWeight.w400),
                  child: IconTheme.merge(
                    data: const IconThemeData(opacity: 0.54),
                    child: ButtonTheme(
                      child: Ink(
                        height: 64.0,
                        color: _selectedRowCount > 0
                            ? themeData.secondaryHeaderColor
                            : null,
                        child: Padding(
                          padding: EdgeInsetsDirectional.only(
                              start: startPadding, end: 14.0),
                          child: Row(
                              mainAxisAlignment: MainAxisAlignment.end,
                              children: headerWidgets),
                        ),
                      ),
                    ),
                  ),
                ),
              ),
            SingleChildScrollView(
              scrollDirection: Axis.horizontal,
              dragStartBehavior: dragStartBehavior,
              child: Builder(
                builder: (BuildContext context) {
                  final rows = _getRows(firstRowIndex, rowsPerPage);
                  return DataTable(
                    showCheckboxColumn: showCheckboxColumn,
                    key: _tableKey,
                    columns: columns,
                    sortColumnIndex: sortColumnIndex,
                    sortAscending: sortAscending,
                    onSelectAll: onSelectAll,
                    rows: rows,
                  );
                },
              ),
            ),
            DefaultTextStyle(
              style: footerTextStyle!,
              child: IconTheme.merge(
                data: const IconThemeData(opacity: 0.54),
                child: Container(
                  height: 56.0,
                  child: SingleChildScrollView(
                    dragStartBehavior: dragStartBehavior,
                    scrollDirection: Axis.horizontal,
                    reverse: true,
                    child: Row(
                      children: footerWidgets,
                    ),
                  ),
                ),
              ),
            ),
          ],
        ),
      );
    }

    return SafeArea(
      child: Column(
        crossAxisAlignment: CrossAxisAlignment.stretch,
        children: <Widget>[
          if (showCheckboxColumn)
            Semantics(
              container: true,
              child: DefaultTextStyle(
                style: _selectedRowCount > 0
                    ? themeData.textTheme.subhead!
                        .copyWith(color: themeData.accentColor)
                    : themeData.textTheme.title!
                        .copyWith(fontWeight: FontWeight.w400),
                child: IconTheme.merge(
                  data: const IconThemeData(opacity: 0.54),
                  child: ButtonTheme(
                    child: Ink(
                      height: 64.0,
                      color: _selectedRowCount > 0
                          ? themeData.secondaryHeaderColor
                          : null,
                      child: Padding(
                        padding: EdgeInsetsDirectional.only(
                            start: startPadding, end: 14.0),
                        child: Row(
                            mainAxisAlignment: MainAxisAlignment.end,
                            children: headerWidgets),
                      ),
                    ),
                  ),
                ),
              ),
            ),
          Expanded(
              flex: 8,
              child: Scrollbar(
                  child: ListView(
                shrinkWrap: true,
                children: <Widget>[
                  SingleChildScrollView(
                    scrollDirection: Axis.horizontal,
                    child: DataTable(
                        key: _tableKey,
                        columns: columns,
                        sortColumnIndex: sortColumnIndex,
                        sortAscending: sortAscending,
                        onSelectAll: onSelectAll,
                        rows: _getRows(firstRowIndex, rowsPerPage)),
                  ),
                ],
              ))),
          DefaultTextStyle(
            style: footerTextStyle!,
            child: IconTheme.merge(
              data: const IconThemeData(opacity: 0.54),
              child: Container(
                height: 56.0,
                child: SingleChildScrollView(
                  dragStartBehavior: dragStartBehavior,
                  scrollDirection: Axis.horizontal,
                  reverse: true,
                  child: Row(
                    children: footerWidgets,
                  ),
                ),
              ),
            ),
          ),
        ],
      ),
    );
  }
}<|MERGE_RESOLUTION|>--- conflicted
+++ resolved
@@ -49,22 +49,8 @@
   final List<DataColumn> columns;
   final List<DataRow> rows;
   final bool shrinkWrap;
-<<<<<<< HEAD
-
+  final int? sortColumnIndex;
   final int totalItems;
-
-  /// The current primary sort key's column.
-  ///
-  /// See [DataTable.sortColumnIndex].
-  final int sortColumnIndex;
-
-  /// Whether the column mentioned in [sortColumnIndex], if any, is sorted
-  /// in ascending order.
-  ///
-  /// See [DataTable.sortAscending].
-=======
-  final int? sortColumnIndex;
->>>>>>> 1dfe526a
   final bool sortAscending;
   final ValueSetter<bool?>? onSelectAll;
   final ValueChanged<int?>? onPageChanged;
